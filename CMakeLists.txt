--- conflicted
+++ resolved
@@ -469,15 +469,11 @@
 
 # Add shader generation subdirectories
 add_subdirectory(source/MaterialXGenShader)
-<<<<<<< HEAD
 if(MATERIALX_BUILD_GEN_GLSL OR MATERIALX_BUILD_GEN_OSL OR MATERIALX_BUILD_GEN_OSL_NETWORK OR MATERIALX_BUILD_GEN_MDL OR MATERIALX_BUILD_GEN_MSL)
-=======
-if(MATERIALX_BUILD_GEN_GLSL OR MATERIALX_BUILD_GEN_OSL OR MATERIALX_BUILD_GEN_MDL OR MATERIALX_BUILD_GEN_MSL)
     if(MATERIALX_BUILD_GEN_GLSL OR MATERIALX_BUILD_GEN_MSL)
         add_subdirectory(source/MaterialXGenHw)
     endif()
 
->>>>>>> 3694c470
     if (MATERIALX_BUILD_GEN_GLSL)
         add_definitions(-DMATERIALX_BUILD_GEN_GLSL)
         add_subdirectory(source/MaterialXGenGlsl)
